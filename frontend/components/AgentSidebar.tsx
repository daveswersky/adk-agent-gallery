--- conflicted
+++ resolved
@@ -1,11 +1,6 @@
 import React from 'react';
 import { Agent, AgentStatus } from '../types';
-<<<<<<< HEAD
-import { PlayIcon, StopIcon, SpinnerIcon, ClearIcon } from './icons';
-import TreeView from './TreeView';
-=======
 import { PlayIcon, StopIcon, SpinnerIcon, ClearIcon, CodeBracketIcon } from './icons';
->>>>>>> 04f5de70
 
 interface AgentSidebarProps {
   agents: Agent[];
@@ -18,9 +13,6 @@
   onViewCode: (id: string) => void;
 }
 
-<<<<<<< HEAD
-export const AgentSidebar: React.FC<AgentSidebarProps> = ({ agents, selectedAgent, isConnected, onStart, onStop, onStopAll, onSelectAgent }) => {
-=======
 const StatusBadge: React.FC<{ status: AgentStatus }> = ({ status }) => {
   const baseClasses = "px-2 py-1 text-xs font-semibold rounded-full inline-flex items-center";
   let specificClasses = "";
@@ -102,7 +94,6 @@
 
 
 export const AgentSidebar: React.FC<AgentSidebarProps> = ({ agents, selectedAgent, isConnected, onStart, onStop, onStopAll, onSelectAgent, onViewCode }) => {
->>>>>>> 04f5de70
   const [searchTerm, setSearchTerm] = React.useState('');
 
   const handleStartAgent = React.useCallback((id: string) => {
@@ -163,28 +154,6 @@
         </button>
       </header>
       <div className="flex-1 overflow-y-auto p-4">
-<<<<<<< HEAD
-        {filteredAgents.length > 0 ? (
-          <TreeView 
-            agents={filteredAgents} 
-            selectedAgent={selectedAgent}
-            onStart={handleStartAgent}
-            onStop={onStop}
-            onSelectAgent={onSelectAgent} 
-          />
-        ) : (
-          <div className="text-center py-12 text-adk-text-secondary">
-            {agents.length > 0 && searchTerm ? (
-              <p>No agents found for "{searchTerm}"</p>
-            ) : (
-              <>
-                <SpinnerIcon className="w-8 h-8 mx-auto animate-spin-slow mb-4" />
-                <p>Waiting for agent data...</p>
-              </>
-            )}
-          </div>
-        )}
-=======
         <Flipper flipKey={filteredAgents.map(a => a.id).join('')} className="space-y-4">
           {filteredAgents.length > 0 ? filteredAgents.map((agent) => (
             <Flipped key={agent.id} flipId={agent.id}>
@@ -212,7 +181,6 @@
             </div>
           )}
         </Flipper>
->>>>>>> 04f5de70
       </div>
     </aside>
   );
